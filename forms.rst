.. index::
   single: Forms

Forms
=====

.. admonition:: Screencast
    :class: screencast

    Do you prefer video tutorials? Check out the `Symfony Forms screencast series`_.

Dealing with HTML forms is one of the most common - and challenging - tasks for
a web developer. Symfony integrates a Form component that helps you dealing
with forms. In this article, you'll build a complex form from the ground up,
learning the most important features of the form library along the way.

Installation
------------

In applications using :doc:`Symfony Flex </setup/flex>`, run this command to
install the form feature before using it:

.. code-block:: terminal

    $ composer require symfony/form

.. note::

    The Symfony Form component is a standalone library that can be used outside
    of Symfony projects. For more information, see the
    :doc:`Form component documentation </components/form>` on GitHub.

.. index::
   single: Forms; Create a simple form

Creating a Simple Form
----------------------

Suppose you're building a simple todo list application that will need to
display "tasks". Because your users will need to edit and create tasks, you're
going to need to build a form. But before you begin, first focus on the generic
``Task`` class that represents and stores the data for a single task::

    // src/Entity/Task.php
    namespace App\Entity;

    class Task
    {
        protected $task;
        protected $dueDate;

        public function getTask()
        {
            return $this->task;
        }

        public function setTask($task)
        {
            $this->task = $task;
        }

        public function getDueDate()
        {
            return $this->dueDate;
        }

        public function setDueDate(\DateTime $dueDate = null)
        {
            $this->dueDate = $dueDate;
        }
    }

This class is a "plain-old-PHP-object" because, so far, it has nothing to do
with Symfony or any other library. It's a normal PHP object that directly solves
a problem inside *your* application (i.e. the need to represent a task in your
application). By the end of this article, you'll be able to submit data to a
``Task`` instance (via an HTML form), validate its data and persist it to the
database.

.. index::
   single: Forms; Create a form in a controller

Building the Form
~~~~~~~~~~~~~~~~~

Now that you've created a ``Task`` class, the next step is to create and
render the actual HTML form. In Symfony, this is done by building a form
object and then rendering it in a template. For now, this can all be done
from inside a controller::

    // src/Controller/TaskController.php
    namespace App\Controller;

<<<<<<< HEAD
    use App\Entity\Task;
    use Symfony\Bundle\FrameworkBundle\Controller\AbstractController;
    use Symfony\Component\HttpFoundation\Request;
    use Symfony\Component\Form\Extension\Core\Type\TextType;
=======
    use AppBundle\Entity\Task;
    use Symfony\Bundle\FrameworkBundle\Controller\Controller;
>>>>>>> 93be6df1
    use Symfony\Component\Form\Extension\Core\Type\DateType;
    use Symfony\Component\Form\Extension\Core\Type\SubmitType;
    use Symfony\Component\Form\Extension\Core\Type\TextType;
    use Symfony\Component\HttpFoundation\Request;

    class TaskController extends AbstractController
    {
        public function new(Request $request)
        {
            // creates a task and gives it some dummy data for this example
            $task = new Task();
            $task->setTask('Write a blog post');
            $task->setDueDate(new \DateTime('tomorrow'));

            $form = $this->createFormBuilder($task)
                ->add('task', TextType::class)
                ->add('dueDate', DateType::class)
                ->add('save', SubmitType::class, ['label' => 'Create Task'])
                ->getForm();

            return $this->render('task/new.html.twig', [
                'form' => $form->createView(),
            ]);
        }
    }

.. tip::

    This example shows you how to build your form directly in the controller.
    Later, in the ":ref:`form-creating-form-classes`" section, you'll learn
    how to build your form in a standalone class, which is recommended as
    your form becomes reusable.

Creating a form requires relatively little code because Symfony form objects
are built with a "form builder". The form builder's purpose is to allow you
to write simple form "recipes" and have it do all the heavy-lifting of actually
building the form.

In this example, you've added two fields to your form - ``task`` and ``dueDate`` -
corresponding to the ``task`` and ``dueDate`` properties of the ``Task`` class.
You've also assigned each a "type" (e.g. ``TextType`` and ``DateType``),
represented by its fully qualified class name. Among other things, it determines
which HTML form tag(s) is rendered for that field.

Finally, you added a submit button with a custom label for submitting the form to
the server.

Symfony comes with many built-in types that will be discussed shortly
(see :ref:`forms-type-reference`).

.. index::
  single: Forms; Basic template rendering

Rendering the Form
~~~~~~~~~~~~~~~~~~

Now that the form has been created, the next step is to render it. This is
done by passing a special form "view" object to your template (notice the
``$form->createView()`` in the controller above) and using a set of
:ref:`form helper functions <reference-form-twig-functions>`:

.. code-block:: twig

    {# templates/task/new.html.twig #}
    {{ form(form) }}

.. image:: /_images/form/simple-form.png
    :align: center

That's it! The :ref:`form() function <reference-forms-twig-form>` renders all
fields *and* the ``<form>`` start and end tags. By default, the form method is
``POST`` and the target URL is the same that displayed the form.

As short as this is, it's not very flexible. Usually, you'll need more control
about how the entire form or some of its fields look. Symfony provides several
ways of doing that:

* If your app uses a CSS framework such as Bootstrap or Foundation, use any of
  the :ref:`built-in form themes <symfony-builtin-forms>` to make all your forms
  match the style of the rest of your app;
* If you want to customize only a few fields or a few forms of your app, read
  the :doc:`How to Customize Form Rendering </form/form_customization>` article;
* If you want to customize all your forms in the same way, create a
  :doc:`Symfony form theme </form/form_themes>` (based on any of the built-in
  themes or from scratch).

Before moving on, notice how the rendered ``task`` input field has the value
of the ``task`` property from the ``$task`` object (i.e. "Write a blog post").
This is the first job of a form: to take data from an object and translate
it into a format that's suitable for being rendered in an HTML form.

.. tip::

    The form system is smart enough to access the value of the protected
    ``task`` property via the ``getTask()`` and ``setTask()`` methods on the
    ``Task`` class. Unless a property is public, it *must* have a "getter" and
    "setter" method so that the Form component can get and put data onto the
    property. For a boolean property, you can use an "isser" or "hasser" method
    (e.g. ``isPublished()`` or ``hasReminder()``) instead of a getter (e.g.
    ``getPublished()`` or ``getReminder()``).

.. index::
  single: Forms; Handling form submissions

.. _form-handling-form-submissions:

Handling Form Submissions
~~~~~~~~~~~~~~~~~~~~~~~~~

By default, the form will submit a POST request back to the same controller that
renders it.

Here, the second job of a form is to translate user-submitted data back to the
properties of an object. To make this happen, the submitted data from the
user must be written into the Form object. Add the following functionality to
your controller::

    // ...
    use Symfony\Component\HttpFoundation\Request;

    public function new(Request $request)
    {
        // just setup a fresh $task object (remove the dummy data)
        $task = new Task();

        $form = $this->createFormBuilder($task)
            ->add('task', TextType::class)
            ->add('dueDate', DateType::class)
            ->add('save', SubmitType::class, ['label' => 'Create Task'])
            ->getForm();

        $form->handleRequest($request);

        if ($form->isSubmitted() && $form->isValid()) {
            // $form->getData() holds the submitted values
            // but, the original `$task` variable has also been updated
            $task = $form->getData();

            // ... perform some action, such as saving the task to the database
            // for example, if Task is a Doctrine entity, save it!
            // $entityManager = $this->getDoctrine()->getManager();
            // $entityManager->persist($task);
            // $entityManager->flush();

            return $this->redirectToRoute('task_success');
        }

        return $this->render('task/new.html.twig', [
            'form' => $form->createView(),
        ]);
    }

.. caution::

    Be aware that the ``createView()`` method should be called *after* ``handleRequest()``
    is called. Otherwise, changes done in the ``*_SUBMIT`` events aren't applied to the
    view (like validation errors).

This controller follows a common pattern for handling forms and has three
possible paths:

#. When initially loading the page in a browser, the form is created and
   rendered. :method:`Symfony\\Component\\Form\\FormInterface::handleRequest`
   recognizes that the form was not submitted and does nothing.
   :method:`Symfony\\Component\\Form\\FormInterface::isSubmitted` returns ``false``
   if the form was not submitted.

#. When the user submits the form, :method:`Symfony\\Component\\Form\\FormInterface::handleRequest`
   recognizes this and immediately writes the submitted data back into the
   ``task`` and ``dueDate`` properties of the ``$task`` object. Then this object
   is validated. If it is invalid (validation is covered in the next section),
   :method:`Symfony\\Component\\Form\\FormInterface::isValid` returns
   ``false`` and the form is rendered again, but now with validation errors;

#. When the user submits the form with valid data, the submitted data is again
   written into the form, but this time :method:`Symfony\\Component\\Form\\FormInterface::isValid`
   returns ``true``. Now you have the opportunity to perform some actions using
   the ``$task`` object (e.g. persisting it to the database) before redirecting
   the user to some other page (e.g. a "thank you" or "success" page).

   .. note::

      Redirecting a user after a successful form submission prevents the user
      from being able to hit the "Refresh" button of their browser and re-post
      the data.

.. seealso::

    If you need more control over exactly when your form is submitted or which
    data is passed to it, you can use the :method:`Symfony\\Component\\Form\\FormInterface::submit`
    method. Read more about it :ref:`form-call-submit-directly`.

.. index::
   single: Forms; Validation

.. _forms-form-validation:

Form Validation
---------------

In the previous section, you learned how a form can be submitted with valid
or invalid data. In Symfony, validation is applied to the underlying object
(e.g. ``Task``). In other words, the question isn't whether the "form" is
valid, but whether or not the ``$task`` object is valid after the form has
applied the submitted data to it. Calling ``$form->isValid()`` is a shortcut
that asks the ``$task`` object whether or not it has valid data.

Before using validation, add support for it in your application:

.. code-block:: terminal

    $ composer require symfony/validator

Validation is done by adding a set of rules (called constraints) to a class. To
see this in action, add validation constraints so that the ``task`` field cannot
be empty and the ``dueDate`` field cannot be empty and must be a valid \DateTime
object.

.. configuration-block::

    .. code-block:: php-annotations

        // src/Entity/Task.php
        namespace App\Entity;

        use Symfony\Component\Validator\Constraints as Assert;

        class Task
        {
            /**
             * @Assert\NotBlank
             */
            public $task;

            /**
             * @Assert\NotBlank
             * @Assert\Type("\DateTime")
             */
            protected $dueDate;
        }

    .. code-block:: yaml

        # config/validator/validation.yaml
        App\Entity\Task:
            properties:
                task:
                    - NotBlank: ~
                dueDate:
                    - NotBlank: ~
                    - Type: \DateTime

    .. code-block:: xml

        <!-- config/validation.xml -->
        <?xml version="1.0" encoding="UTF-8"?>
        <constraint-mapping xmlns="http://symfony.com/schema/dic/constraint-mapping"
            xmlns:xsi="http://www.w3.org/2001/XMLSchema-instance"
            xsi:schemaLocation="http://symfony.com/schema/dic/constraint-mapping
                https://symfony.com/schema/dic/constraint-mapping/constraint-mapping-1.0.xsd">

            <class name="App\Entity\Task">
                <property name="task">
                    <constraint name="NotBlank"/>
                </property>
                <property name="dueDate">
                    <constraint name="NotBlank"/>
                    <constraint name="Type">\DateTime</constraint>
                </property>
            </class>
        </constraint-mapping>

    .. code-block:: php

<<<<<<< HEAD
        // src/Entity/Task.php
        use Symfony\Component\Validator\Mapping\ClassMetadata;
=======
        // src/AppBundle/Entity/Task.php
>>>>>>> 93be6df1
        use Symfony\Component\Validator\Constraints\NotBlank;
        use Symfony\Component\Validator\Constraints\Type;
        use Symfony\Component\Validator\Mapping\ClassMetadata;

        class Task
        {
            // ...

            public static function loadValidatorMetadata(ClassMetadata $metadata)
            {
                $metadata->addPropertyConstraint('task', new NotBlank());

                $metadata->addPropertyConstraint('dueDate', new NotBlank());
                $metadata->addPropertyConstraint(
                    'dueDate',
                    new Type(\DateTime::class)
                );
            }
        }

That's it! If you re-submit the form with invalid data, you'll see the
corresponding errors printed out with the form.

Validation is a very powerful feature of Symfony and has its own
:doc:`dedicated article </validation>`.

.. _forms-html5-validation-disable:

.. sidebar:: HTML5 Validation

    Thanks to HTML5, many browsers can natively enforce certain validation constraints
    on the client side. The most common validation is activated by rendering
    a ``required`` attribute on fields that are required. For browsers that
    support HTML5, this will result in a native browser message being displayed
    if the user tries to submit the form with that field blank.

    Generated forms take full advantage of this new feature by adding sensible
    HTML attributes that trigger the validation. The client-side validation,
    however, can be disabled by adding the ``novalidate`` attribute to the
    ``form`` tag or ``formnovalidate`` to the submit tag. This is especially
    useful when you want to test your server-side validation constraints,
    but are being prevented by your browser from, for example, submitting
    blank fields.

    .. code-block:: twig

        {# templates/task/new.html.twig #}
        {{ form_start(form, {'attr': {'novalidate': 'novalidate'}}) }}
        {{ form_widget(form) }}
        {{ form_end(form) }}

.. index::
   single: Forms; Built-in field types

.. _forms-type-reference:

Built-in Field Types
--------------------

Symfony comes standard with a large group of field types that cover all of
the common form fields and data types you'll encounter:

.. include:: /reference/forms/types/map.rst.inc

You can also create your own custom field types. See
:doc:`/form/create_custom_field_type` for info.

.. index::
   single: Forms; Field type options

Field Type Options
~~~~~~~~~~~~~~~~~~

Each field type has a number of options that can be used to configure it.
For example, the ``dueDate`` field is currently being rendered as 3 select
boxes. However, the :doc:`DateType </reference/forms/types/date>` can be
configured to be rendered as a single text box (where the user would enter
the date as a string in the box)::

    ->add('dueDate', DateType::class, ['widget' => 'single_text'])

.. image:: /_images/form/simple-form-2.png
    :align: center

Each field type has a number of different options that can be passed to it.
Many of these are specific to the field type and details can be found in
the documentation for each type.

.. sidebar:: The ``required`` Option

    The most common option is the ``required`` option, which can be applied to
    any field. By default, the ``required`` option is set to ``true``, meaning
    that HTML5-ready browsers will apply client-side validation if the field
    is left blank. If you don't want this behavior, either
    :ref:`disable HTML5 validation <forms-html5-validation-disable>`
    or set the ``required`` option on your field to ``false``::

        ->add('dueDate', DateType::class, [
            'widget' => 'single_text',
            'required' => false
        ])

    Also note that setting the ``required`` option to ``true`` will **not**
    result in server-side validation to be applied. In other words, if a
    user submits a blank value for the field (either with an old browser
    or web service, for example), it will be accepted as a valid value unless
    you use Symfony's ``NotBlank`` or ``NotNull`` validation constraint.

    In other words, the ``required`` option is "nice", but true server-side
    validation should *always* be used.

.. sidebar:: The ``label`` Option

    The label for the form field can be set using the ``label`` option,
    which can be applied to any field::

        ->add('dueDate', DateType::class, [
            'widget' => 'single_text',
            'label'  => 'Due Date',
        ])

    The label for a field can also be set in the template rendering the
    form, see below. If you don't need a label associated to your input,
    you can disable it by setting its value to ``false``.

    .. tip::

        By default, ``<label>`` tags of required fields are rendered with a
        ``required`` CSS class, so you can display an asterisk for required
        fields applying these CSS styles:

        .. code-block:: css

            label.required:before {
                content: "*";
            }

.. index::
   single: Forms; Field type guessing

.. _forms-field-guessing:

Field Type Guessing
-------------------

Now that you've added validation metadata to the ``Task`` class, Symfony
already knows a bit about your fields. If you allow it, Symfony can "guess"
the type of your field and set it up for you. In this example, Symfony can
guess from the validation rules that both the ``task`` field is a normal
``TextType`` field and the ``dueDate`` field is a ``DateType`` field::

    public function new()
    {
        $task = new Task();

        $form = $this->createFormBuilder($task)
            ->add('task')
            ->add('dueDate', null, ['widget' => 'single_text'])
            ->add('save', SubmitType::class)
            ->getForm();
    }

The "guessing" is activated when you omit the second argument to the ``add()``
method (or if you pass ``null`` to it). If you pass an options array as the
third argument (done for ``dueDate`` above), these options are applied to
the guessed field.

.. caution::

    If your form uses a specific validation group, the field type guesser
    will still consider *all* validation constraints when guessing your
    field types (including constraints that are not part of the validation
    group(s) being used).

.. index::
   single: Forms; Field type guessing

Field Type Options Guessing
~~~~~~~~~~~~~~~~~~~~~~~~~~~

In addition to guessing the "type" for a field, Symfony can also try to guess
the correct values of a number of field options.

.. tip::

    When these options are set, the field will be rendered with special HTML
    attributes that provide for HTML5 client-side validation. However, it
    doesn't generate the equivalent server-side constraints (e.g. ``Assert\Length``).
    And though you'll need to manually add your server-side validation, these
    field type options can then be guessed from that information.

``required``
    The ``required`` option can be guessed based on the validation rules (i.e. is
    the field ``NotBlank`` or ``NotNull``) or the Doctrine metadata (i.e. is the
    field ``nullable``). This is very useful, as your client-side validation will
    automatically match your validation rules.

``maxlength``
    If the field is some sort of text field, then the ``maxlength`` option attribute
    can be guessed from the validation constraints (if ``Length`` or ``Range`` is used)
    or from the Doctrine metadata (via the field's length).

.. caution::

  These field options are *only* guessed if you're using Symfony to guess
  the field type (i.e. omit or pass ``null`` as the second argument to ``add()``).

If you'd like to change one of the guessed values, you can override it by
passing the option in the options field array::

    ->add('task', null, ['attr' => ['maxlength' => 4]])

.. index::
   single: Forms; Creating form classes

.. _form-creating-form-classes:

Creating Form Classes
---------------------

As you've seen, a form can be created and used directly in a controller.
However, a better practice is to build the form in a separate, standalone PHP
class, which can then be reused anywhere in your application. Create a new class
that will house the logic for building the task form::

    // src/Form/TaskType.php
    namespace App\Form;

    use Symfony\Component\Form\AbstractType;
    use Symfony\Component\Form\Extension\Core\Type\SubmitType;
    use Symfony\Component\Form\FormBuilderInterface;

    class TaskType extends AbstractType
    {
        public function buildForm(FormBuilderInterface $builder, array $options)
        {
            $builder
                ->add('task')
                ->add('dueDate', null, ['widget' => 'single_text'])
                ->add('save', SubmitType::class)
            ;
        }
    }

This new class contains all the directions needed to create the task form. It can
be used to build a form object in the controller::

    // src/Controller/TaskController.php
    use App\Form\TaskType;

    public function new()
    {
        $task = ...;
        $form = $this->createForm(TaskType::class, $task);

        // ...
    }

Placing the form logic into its own class means that the form can be
reused elsewhere in your project. This is the best way to create forms, but
the choice is ultimately up to you.

.. _form-data-class:

.. sidebar:: Setting the ``data_class``

    Every form needs to know the name of the class that holds the underlying
    data (e.g. ``App\Entity\Task``). Usually, this is just guessed
    based off of the object passed to the second argument to ``createForm()``
    (i.e. ``$task``). Later, when you begin embedding forms, this will no
    longer be sufficient. So, while not always necessary, it's generally a
    good idea to explicitly specify the ``data_class`` option by adding the
    following to your form type class::

        // src/Form/TaskType.php
        use App\Entity\Task;
        use Symfony\Component\OptionsResolver\OptionsResolver;

        // ...
        public function configureOptions(OptionsResolver $resolver)
        {
            $resolver->setDefaults([
                'data_class' => Task::class,
            ]);
        }

.. tip::

    When mapping forms to objects, all fields are mapped. Any fields on the
    form that do not exist on the mapped object will cause an exception to
    be thrown.

    In cases where you need extra fields in the form (for example: a "do you
    agree with these terms" checkbox) that will not be mapped to the underlying
    object, you need to set the ``mapped`` option to ``false``::

        use Symfony\Component\Form\FormBuilderInterface;

        public function buildForm(FormBuilderInterface $builder, array $options)
        {
            $builder
                ->add('task')
                ->add('dueDate')
                ->add('agreeTerms', CheckboxType::class, ['mapped' => false])
                ->add('save', SubmitType::class)
            ;
        }

    Additionally, if there are any fields on the form that aren't included in
    the submitted data, those fields will be explicitly set to ``null``.

    The field data can be accessed in a controller with::

        $form->get('agreeTerms')->getData();

    In addition, the data of an unmapped field can also be modified directly::

        $form->get('agreeTerms')->setData(true);


.. note::

    The form name is automatically generated from the type class name. If you want
    to modify it, use the :method:`Symfony\\Component\\Form\\FormFactoryInterface::createNamed` method::

        // src/AppBundle/Controller/DefaultController.php
        use AppBundle\Form\TaskType;
        use Symfony\Bundle\FrameworkBundle\Controller\AbstractController;

        class DefaultController extends AbstractController
        {
            public function newAction()
            {
                $task = ...;
                $form = $this->get('form.factory')->createNamed('name', TaskType::class, $task);

                // ...
            }
        }

    You can even suppress the name completely by setting it to an empty string.

Final Thoughts
--------------

When building forms, keep in mind that the first goal of a form is to translate data
from an object (``Task``) to an HTML form so that the user can modify that data.
The second goal of a form is to take the data submitted by the user and to re-apply
it to the object.

There's a lot more to learn and a lot of *powerful* tricks in the form system.

Learn more
----------
.. toctree::
    :maxdepth: 1
    :glob:

    /form/*
    /controller/upload_file
    /reference/forms/types
    /security/csrf

.. _`Symfony Form component`: https://github.com/symfony/form
.. _`DateTime`: https://php.net/manual/en/class.datetime.php
.. _`Symfony Forms screencast series`: https://symfonycasts.com/screencast/symfony-forms<|MERGE_RESOLUTION|>--- conflicted
+++ resolved
@@ -91,15 +91,8 @@
     // src/Controller/TaskController.php
     namespace App\Controller;
 
-<<<<<<< HEAD
     use App\Entity\Task;
     use Symfony\Bundle\FrameworkBundle\Controller\AbstractController;
-    use Symfony\Component\HttpFoundation\Request;
-    use Symfony\Component\Form\Extension\Core\Type\TextType;
-=======
-    use AppBundle\Entity\Task;
-    use Symfony\Bundle\FrameworkBundle\Controller\Controller;
->>>>>>> 93be6df1
     use Symfony\Component\Form\Extension\Core\Type\DateType;
     use Symfony\Component\Form\Extension\Core\Type\SubmitType;
     use Symfony\Component\Form\Extension\Core\Type\TextType;
@@ -374,12 +367,7 @@
 
     .. code-block:: php
 
-<<<<<<< HEAD
         // src/Entity/Task.php
-        use Symfony\Component\Validator\Mapping\ClassMetadata;
-=======
-        // src/AppBundle/Entity/Task.php
->>>>>>> 93be6df1
         use Symfony\Component\Validator\Constraints\NotBlank;
         use Symfony\Component\Validator\Constraints\Type;
         use Symfony\Component\Validator\Mapping\ClassMetadata;
