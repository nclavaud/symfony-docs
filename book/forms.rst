--- conflicted
+++ resolved
@@ -400,15 +400,9 @@
 
     public function setDefaultOptions(OptionsResolverInterface $resolver)
     {
-<<<<<<< HEAD
         $resolver->setDefaults(array(
-            'validation_groups' => array('registration')
+            'validation_groups' => array('registration'),
         ));
-=======
-        return array(
-            'validation_groups' => array('registration'),
-        );
->>>>>>> 433ca2b7
     }
 
 In both of these cases, *only* the ``registration`` validation group will
