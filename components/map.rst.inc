--- conflicted
+++ resolved
@@ -75,18 +75,16 @@
 
   * :doc:`/components/serializer`
 
-<<<<<<< HEAD
 * **Stopwatch**
 
   * :doc:`/components/stopwatch`
-=======
+
 * :doc:`/components/security/index`
 
   * :doc:`/components/security/introduction`
   * :doc:`/components/security/firewall`
   * :doc:`/components/security/authentication`
   * :doc:`/components/security/authorization`
->>>>>>> 6c9dc441
 
 * **Templating**
 
