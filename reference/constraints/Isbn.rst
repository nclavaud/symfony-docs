--- conflicted
+++ resolved
@@ -37,19 +37,6 @@
 
 .. configuration-block::
 
-<<<<<<< HEAD
-    .. code-block:: yaml
-
-        # src/Acme/BookcaseBundle/Resources/config/validation.yml
-        Acme\BookcaseBundle\Entity\Book:
-            properties:
-                isbn:
-                    - Isbn:
-                        type: isbn10
-                        message: This value is not  valid.
-
-=======
->>>>>>> 808383bc
     .. code-block:: php-annotations
 
         // src/Acme/BookcaseBundle/Entity/Book.php
@@ -75,9 +62,9 @@
             properties:
                 isbn:
                     - Isbn:
-                        isbn10: true
-                        isbn13: true
-                        bothIsbnMessage: This value is neither a valid ISBN-10 nor a valid ISBN-13.
+                        type: isbn10
+                        message: This value is not  valid.
+
 
     .. code-block:: xml
 
