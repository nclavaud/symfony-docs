--- conflicted
+++ resolved
@@ -33,12 +33,8 @@
         class Event
         {
             /**
-<<<<<<< HEAD
-             * @Assert\Time()
+             * @Assert\Time
              * @var string A "H:i:s" formatted value
-=======
-             * @Assert\Time
->>>>>>> c83c2e78
              */
              protected $startsAt;
         }
